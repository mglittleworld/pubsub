--- conflicted
+++ resolved
@@ -477,15 +477,6 @@
                 .setNetwork("global/networks/default")
                 .setAccessConfigs(Collections.singletonList(new AccessConfig()))))
             .setMetadata(new Metadata()
-<<<<<<< HEAD
-                .setItems(Collections.singletonList(new Metadata.Items()
-                    .setKey("startup-script-url")
-                    .setValue("https://storage.googleapis.com/"
-                        + projectName
-                        + "-cloud-pubsub-loadtest/"
-                        + type
-                        + "_startup_script.sh"))))
-=======
                 .setItems(ImmutableList.of(
                     new Metadata.Items()
                         .setKey("startup-script-url" )
@@ -497,7 +488,6 @@
                     new Metadata.Items()
                         .setKey("bucket")
                         .setValue(projectName + "-cloud-pubsub-loadtest"))))
->>>>>>> 337b2184
             .setServiceAccounts(Collections.singletonList(new ServiceAccount().setScopes(
                 Collections.singletonList("https://www.googleapis.com/auth/cloud-platform")))));
   }
