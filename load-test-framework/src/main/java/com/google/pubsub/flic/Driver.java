// Copyright 2016 Google Inc.
//
// Licensed under the Apache License, Version 2.0 (the "License");
// you may not use this file except in compliance with the License.
// You may obtain a copy of the License at
//
//      http://www.apache.org/licenses/LICENSE-2.0
//
// Unless required by applicable law or agreed to in writing, software
// distributed under the License is distributed on an "AS IS" BASIS,
// WITHOUT WARRANTIES OR CONDITIONS OF ANY KIND, either express or implied.
// See the License for the specific language governing permissions and
// limitations under the License.
//
////////////////////////////////////////////////////////////////////////////////

package com.google.pubsub.flic;

import com.beust.jcommander.IParameterValidator;
import com.beust.jcommander.JCommander;
import com.beust.jcommander.Parameter;
import com.beust.jcommander.ParameterException;
import com.google.common.base.Preconditions;
import com.google.common.collect.ImmutableMap;
import com.google.protobuf.Timestamp;
import com.google.pubsub.flic.common.LatencyDistribution;
import com.google.pubsub.flic.controllers.Client;
import com.google.pubsub.flic.controllers.Client.ClientType;
import com.google.pubsub.flic.controllers.ClientParams;
import com.google.pubsub.flic.controllers.Controller;
import com.google.pubsub.flic.controllers.GCEController;
import com.google.pubsub.flic.output.SheetsService;
import java.text.DecimalFormat;
import java.util.HashMap;
import java.util.Map;
import java.util.concurrent.Executors;
import java.util.concurrent.ScheduledExecutorService;
import java.util.concurrent.TimeUnit;
import java.util.stream.LongStream;
import org.slf4j.Logger;
import org.slf4j.LoggerFactory;

/**
 * Drives the execution of the framework through command line arguments.
 */
class Driver {
  private static final Logger log = LoggerFactory.getLogger(Driver.class);
  @Parameter(
      names = {"--help"},
      help = true
  )
  private boolean help = false;
  @Parameter(
      names = {"--cps_publisher_count"},
      description = "Number of CPS publishers to start."
  )
  private int cpsPublisherCount = 1;
  @Parameter(
      names = {"--cps_subscriber_count"},
      description =
          "Number of CPS subscribers to start. If this is not divisible by cps_subscription_fanout"
              + ", we will round down to the closest multiple of cps_subscription_fanout."
  )
  private int cpsSubscriberCount = 1;
  @Parameter(
      names = {"--kafka_publisher_count"},
      description = "Number of Kafka publishers to start."
  )
  private int kafkaPublisherCount = 0;
  @Parameter(
      names = {"--kafka_subscriber_count"},
      description = "Number of Kafka subscribers to start."
  )
  private int kafkaSubscriberCount = 0;
  @Parameter(
      names = {"--message_size", "-m"},
      description = "Message size in bytes (only when publishing messages).",
      validateWith = GreaterThanZeroValidator.class
  )
  private int messageSize = 100000;
  @Parameter(
      names = {"--loadtest_seconds"},
      description = "Duration of the load test, in seconds.",
      validateWith = GreaterThanZeroValidator.class
  )
  private int loadtestLengthSeconds = 60;
  @Parameter(
      names = {"--project"},
      required = true,
      description = "Google Cloud Platform project name."
  )
  private String project = "";
  @Parameter(
      names = {"--publish_batch_size"},
      description = "Number of messages to batch per publish request.",
      validateWith = GreaterThanZeroValidator.class
  )
  private int publishBatchSize = 10;
  @Parameter(
      names = {"--cps_max_messages_per_pull"},
      description = "Number of messages to return in each pull request.",
      validateWith = GreaterThanZeroValidator.class
  )
  private int cpsMaxMessagesPerPull = 10;
  @Parameter(
      names = {"--kafka_poll_length"},
      description = "Length of time, in milliseconds, to poll when subscribing with Kafka.",
      validateWith = GreaterThanZeroValidator.class
  )
  private int kafkaPollLength = 100;
  @Parameter(
      names = {"--cps_subscription_fanout"},
      description = "Number of subscriptions to create for each topic. Must be at least 1.",
      validateWith = GreaterThanZeroValidator.class
  )
  private int cpsSubscriptionFanout = 1;
  @Parameter(
      names = {"--broker"},
      description = "The network address of the Kafka broker."
  )
  private String broker;
  @Parameter(
      names = {"--request_rate"},
      description = "The rate at which each client will make requests (batches per second)."
  )
  private int requestRate = 10;
  @Parameter(
      names = {"--max_outstanding_requests"},
      description = "The maximum number of outstanding requests each client will allow."
  )
  private int maxOutstandingRequests = 20;
  @Parameter(
      names = {"--burn_in_duration_seconds"},
      description = "The duration, in seconds, to run without recording statistics to allow tuning."
  )
  private int burnInDurationSeconds = 20;
  @Parameter(
      names = {"--number_of_messages"},
      description = "The total number of messages to publish in the test. Enabling this will "
          + "override --loadtest_length_seconds. Enabling this flag will also enable the check for "
          + "message loss. If set less than 1, this flag is ignored."
  )
  private int numberOfMessages = 0;
  @Parameter(
      names = {"--spreadsheet_id"},
      description = "The id of the spreadsheet to which results are output."
  )
  private String spreadsheetId = "";
  @Parameter(
      names = {"--data_store_dir"},
      description = "The directory to store credentials for sheets output verification. Note: "
          + "sheets output is only turned on when spreadsheet_id is set to a non-empty value, so "
          + "data will only be stored to this directory if the spreadsheet_id flag is activated."
  )
  private String dataStoreDirectory =
      System.getProperty("user.home") + "/.credentials/sheets.googleapis.com-loadtest-framework";
  @Parameter(
    names = {"--resource_dir"},
    description = "The directory to look for resources to upload, if different than the default."
  )
  private String resourceDirectory = "src/main/resources/gce";
  @Parameter(
      names = {"--zone"},
      description = "The GCE zone in which to create client instances."
    )
    private String zone = "us-central1-a";
    
  public static void main(String[] args) {
    Driver driver = new Driver();
    JCommander jCommander = new JCommander(driver, args);
    if (driver.help) {
      jCommander.usage();
      return;
    }
    driver.run();
  }

  private void run() {
    try {
      Preconditions.checkArgument(
          cpsPublisherCount > 0
              || cpsSubscriberCount > 0
              || kafkaPublisherCount > 0
              || kafkaSubscriberCount > 0
      );
      Preconditions.checkArgument(
          broker != null || (kafkaPublisherCount == 0 && kafkaSubscriberCount == 0));
      GCEController.resourceDirectory = resourceDirectory;
      Map<ClientParams, Integer> clientParamsMap = new HashMap<>();
      clientParamsMap.putAll(ImmutableMap.of(
          new ClientParams(ClientType.CPS_GCLOUD_JAVA_PUBLISHER, null), cpsPublisherCount,
          new ClientParams(ClientType.KAFKA_PUBLISHER, null), kafkaPublisherCount,
          new ClientParams(ClientType.KAFKA_SUBSCRIBER, null), kafkaSubscriberCount
      ));
      // Each type of client will have its own topic, so each topic will get
      // cpsSubscriberCount subscribers cumulatively among each of the subscriptions.
      for (int i = 0; i < cpsSubscriptionFanout; ++i) {
        clientParamsMap.put(new ClientParams(ClientType.CPS_GCLOUD_JAVA_SUBSCRIBER,
            "gcloud-subscription" + i), cpsSubscriberCount / cpsSubscriptionFanout);
      }
      Client.messageSize = messageSize;
      Client.requestRate = 1;
      Client.startTime = Timestamp.newBuilder()
          .setSeconds(System.currentTimeMillis() / 1000 + 90).build();
      Client.loadtestLengthSeconds = loadtestLengthSeconds;
      Client.publishBatchSize = publishBatchSize;
      Client.maxMessagesPerPull = cpsMaxMessagesPerPull;
      Client.pollLength = kafkaPollLength;
      Client.broker = broker;
      Client.requestRate = requestRate;
      Client.maxOutstandingRequests = maxOutstandingRequests;
      Client.burnInTimeMillis = (Client.startTime.getSeconds() + burnInDurationSeconds) * 1000;
      Client.numberOfMessages = numberOfMessages;
      GCEController gceController = GCEController.newGCEController(
          project, ImmutableMap.of(zone, clientParamsMap),
          Executors.newScheduledThreadPool(500));
      gceController.startClients();

      // Start a thread to poll and output results.
      ScheduledExecutorService pollingExecutor = Executors.newSingleThreadScheduledExecutor();
      pollingExecutor.scheduleWithFixedDelay(() -> {
        synchronized (pollingExecutor) {
          log.info("===============================================");
          printStats(gceController.getStatsForAllClientTypes());
          log.info("===============================================");
        }
      }, 5, 5, TimeUnit.SECONDS);
      // Wait for the load test to finish.
      gceController.waitForClients();
      synchronized (pollingExecutor) {
        pollingExecutor.shutdownNow();
      }
      Map<ClientType, Controller.LoadtestStats> results = gceController.getStatsForAllClientTypes();
      printStats(results);
      
      if (spreadsheetId.length() > 0) {
        // Output results to common Google sheet
        SheetsService service = new SheetsService(dataStoreDirectory, gceController.getTypes());
        service.sendToSheets(spreadsheetId, results);
      }
      gceController.shutdown(null);
      System.exit(0);
    } catch (Throwable t) {
      log.error("An error occurred...", t);
      System.exit(1);
    }
  }

  private void printStats(Map<ClientType, Controller.LoadtestStats> results) {
    results.forEach((type, stats) -> {
      log.info("Results for " + type + ":");
      log.info("50%: " + LatencyDistribution.getNthPercentile(stats.bucketValues, 50.0));
      log.info("99%: " + LatencyDistribution.getNthPercentile(stats.bucketValues, 99.0));
      log.info("99.9%: " + LatencyDistribution.getNthPercentile(stats.bucketValues, 99.9));
      // CPS Publishers report latency per batch message.
      log.info("Average throughput: "
          + new DecimalFormat("#.##").format(
              (double) LongStream.of(
<<<<<<< HEAD
                  stats.bucketValues).sum() / stats.runningSeconds * messageSize / 1000000) 
=======
                  stats.bucketValues).sum() / stats.runningSeconds * messageSize / 1000000.0)
>>>>>>> 67c89292
          + " MB/s");
    });
  }

  /**
   * A validator that makes sure the parameter is an integer that is greater than 0.
   */
  public static class GreaterThanZeroValidator implements IParameterValidator {
    @Override
    public void validate(String name, String value) throws ParameterException {
      try {
        int n = Integer.parseInt(value);
        if (n > 0) {
          return;
        }
        throw new NumberFormatException();
      } catch (NumberFormatException e) {
        throw new ParameterException(
            "Parameter " + name + " should be an int greater than 0 (found " + value + ")");
      }
    }
  }
}<|MERGE_RESOLUTION|>--- conflicted
+++ resolved
@@ -164,7 +164,7 @@
       description = "The GCE zone in which to create client instances."
     )
     private String zone = "us-central1-a";
-    
+
   public static void main(String[] args) {
     Driver driver = new Driver();
     JCommander jCommander = new JCommander(driver, args);
@@ -232,7 +232,7 @@
       }
       Map<ClientType, Controller.LoadtestStats> results = gceController.getStatsForAllClientTypes();
       printStats(results);
-      
+
       if (spreadsheetId.length() > 0) {
         // Output results to common Google sheet
         SheetsService service = new SheetsService(dataStoreDirectory, gceController.getTypes());
@@ -256,11 +256,7 @@
       log.info("Average throughput: "
           + new DecimalFormat("#.##").format(
               (double) LongStream.of(
-<<<<<<< HEAD
-                  stats.bucketValues).sum() / stats.runningSeconds * messageSize / 1000000) 
-=======
                   stats.bucketValues).sum() / stats.runningSeconds * messageSize / 1000000.0)
->>>>>>> 67c89292
           + " MB/s");
     });
   }
